--- conflicted
+++ resolved
@@ -385,21 +385,6 @@
                     # if this file hasn't been modified in a long time,
                     # record that time
                     last_update = max(last_update, os.path.getmtime(lecfn))
-<<<<<<< HEAD
-            
-        # after fetching resources, create a playlist with the videos downloaded
-        if playlist:
-          path_to_return = os.getcwd()
-          for (_path, subdirs, files) in os.walk(sec):
-            os.chdir(_path)             
-            mp4_files_list = glob.glob("*.mp4")  
-            if len(mp4_files_list) != 0:
-              with open(os.path.split(_path)[1] + ".m3u" , "w") as _m3u:
-                for video in mp4_files_list:
-                  _m3u.write(video + "\n")
-              os.chdir(path_to_return)
-        
-=======
 
         # After fetching resources, create a playlist in M3U format with the
         # videos downloaded.
@@ -416,7 +401,6 @@
                         for video in globbed_videos:
                             m3u.write(video + "\n")
                     os.chdir(path_to_return)
->>>>>>> 100cfa29
 
         if hooks:
             for hook in hooks:
@@ -640,11 +624,7 @@
                         dest='playlist',
                         action='store_true',
                         default=False,
-<<<<<<< HEAD
-                        help='generate m3u playlists for course weeks')
-=======
                         help='generate M3U playlists for course weeks')
->>>>>>> 100cfa29
 
     args = parser.parse_args()
 
