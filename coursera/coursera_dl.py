#!/usr/bin/env python
# -*- coding: utf-8 -*-

"""
For downloading lecture resources such as videos for Coursera classes. Given
a class name, username and password, it scrapes the course listing page to
get the section (week) and lecture names, and then downloads the related
materials into appropriately named files and directories.

Examples:
  coursera-dl -u <user> -p <passwd> saas
  coursera-dl -u <user> -p <passwd> -l listing.html -o saas --skip-download

For further documentation and examples, visit the project's home at:
  https://github.com/coursera-dl/coursera

Authors and copyright:
    © 2012-2013, John Lehmann (first last at geemail dotcom or @jplehmann)
    © 2012-2013, Rogério Brito (r lastname at ime usp br)
    © 2013, Jonas De Taeye (first dt at fastmail fm)

Contributions are welcome, but please add new unit tests to test your changes
and/or features.  Also, please try to make changes platform independent and
backward compatible.

Legalese:

 This program is free software: you can redistribute it and/or modify it
 under the terms of the GNU Lesser General Public License as published by
 the Free Software Foundation, either version 3 of the License, or (at your
 option) any later version.

 This program is distributed in the hope that it will be useful,
 but WITHOUT ANY WARRANTY; without even the implied warranty of
 MERCHANTABILITY or FITNESS FOR A PARTICULAR PURPOSE.  See the
 GNU General Public License for more details.

 You should have received a copy of the GNU General Public License
 along with this program.  If not, see <http://www.gnu.org/licenses/>.
"""

import argparse
import datetime
import json
import logging
import os
import re
import shutil
import subprocess
import sys
import time
import glob

from distutils.version import LooseVersion as V

import requests
from six import iteritems

try:
    from BeautifulSoup import BeautifulSoup
except ImportError:
    from bs4 import BeautifulSoup as BeautifulSoup_
    try:
        # Use html5lib for parsing if available
        import html5lib
        BeautifulSoup = lambda page: BeautifulSoup_(page, 'html5lib')
    except ImportError:
        BeautifulSoup = lambda page: BeautifulSoup_(page, 'html.parser')


from .cookies import (
    AuthenticationFailed, ClassNotFound,
    get_cookies_for_class, make_cookie_values)
from .credentials import get_credentials, CredentialsError
from .define import CLASS_URL, ABOUT_URL, PATH_CACHE
from .downloaders import get_downloader
from .utils import clean_filename, get_anchor_format, mkdir_p, fix_url

# URL containing information about outdated modules
_see_url = " See https://github.com/coursera-dl/coursera/issues/139"

# Test versions of some critical modules.
# We may, perhaps, want to move these elsewhere.
import bs4
import six

assert V(requests.__version__) >= V('1.2'), "Upgrade requests!" + _see_url
assert V(six.__version__) >= V('1.3'), "Upgrade six!" + _see_url
assert V(bs4.__version__) >= V('4.1'), "Upgrade bs4!" + _see_url


def get_syllabus_url(class_name, preview):
    """
    Return the Coursera index/syllabus URL, depending on if we want to only
    preview or if we are enrolled in the course.
    """
    class_type = 'preview' if preview else 'index'
    page = CLASS_URL.format(class_name=class_name) + '/lecture/' + class_type
    logging.debug('Using %s mode with page: %s', class_type, page)

    return page


def get_page(session, url):
    """
    Download an HTML page using the requests session.
    """

    r = session.get(url)

    try:
        r.raise_for_status()
    except requests.exceptions.HTTPError as e:
        logging.error("Error %s getting page %s", e, url)
        raise

    return r.text


def grab_hidden_video_url(session, href):
    """
    Follow some extra redirects to grab hidden video URLs (like those from
    University of Washington).
    """
    try:
        page = get_page(session, href)
    except requests.exceptions.HTTPError:
        return None

    soup = BeautifulSoup(page)
    l = soup.find('source', attrs={'type': 'video/mp4'})
    if l is not None:
        return l['src']
    else:
        return None


def get_syllabus(session, class_name, local_page=False, preview=False):
    """
    Get the course listing webpage.

    If we are instructed to use a local page and it already exists, then
    that page is used instead of performing a download.  If we are
    instructed to use a local page and it does not exist, then we download
    the page and save a copy of it for future use.
    """

    if not (local_page and os.path.exists(local_page)):
        url = get_syllabus_url(class_name, preview)
        page = get_page(session, url)
        logging.info('Downloaded %s (%d bytes)', url, len(page))

        # cache the page if we're in 'local' mode
        if local_page:
            with open(local_page, 'w') as f:
                f.write(page.encode("utf-8"))
    else:
        with open(local_page) as f:
            page = f.read().decode("utf-8")
        logging.info('Read (%d bytes) from local file', len(page))

    return page


def transform_preview_url(a):
    """
    Given a preview lecture URL, transform it into a regular video URL.

    If the given URL is not a preview URL, we simply return None.
    """

    # Example URLs
    # "https://class.coursera.org/modelthinking/lecture/preview_view/8"
    # "https://class.coursera.org/nlp/lecture/view?lecture_id=124"
    mobj = re.search(r'preview_view/(\d+)$', a)
    if mobj:
        return re.sub(r'preview_view/(\d+)$', r'view?lecture_id=\1', a)
    else:
        return None


def get_video(session, url):
    """
    Parses a Coursera video page
    """

    page = get_page(session, url)
    soup = BeautifulSoup(page)
    return soup.find(attrs={'type': re.compile('^video/mp4')})['src']


def parse_syllabus(session, page, reverse=False, intact_fnames=False):
    """
    Parses a Coursera course listing/syllabus page.  Each section is a week
    of classes.
    """

    sections = []
    soup = BeautifulSoup(page)

    # traverse sections
    for stag in soup.findAll(attrs={'class':
                                    re.compile('^course-item-list-header')}):
        assert stag.contents[0] is not None, "couldn't find section"
        untouched_fname = stag.contents[0].contents[1]
        section_name = clean_filename(untouched_fname, intact_fnames)
        logging.info(section_name)
        lectures = []  # resources for 1 lecture

        # traverse resources (e.g., video, ppt, ..)
        for vtag in stag.nextSibling.findAll('li'):
            assert vtag.a.contents[0], "couldn't get lecture name"
            untouched_fname = vtag.a.contents[0]
            vname = clean_filename(untouched_fname, intact_fnames)
            logging.info('  %s', vname)
            lecture = {}
            lecture_page = None

            for a in vtag.findAll('a'):
                href = fix_url(a['href'])
                untouched_fname = a.get('title', '')
                title = clean_filename(untouched_fname, intact_fnames)
                fmt = get_anchor_format(href)
                logging.debug('    %s %s', fmt, href)
                if fmt:
                    lecture[fmt] = lecture.get(fmt, [])
                    lecture[fmt].append((href, title))
                    continue

                # Special case: find preview URLs
                lecture_page = transform_preview_url(href)
                if lecture_page:
                    try:
                        href = get_video(session, lecture_page)
                        lecture['mp4'] = lecture.get('mp4', [])
                        lecture['mp4'].append((fix_url(href), ''))
                    except TypeError:
                        logging.warn(
                            'Could not get resource: %s', lecture_page)

            # Special case: we possibly have hidden video links---thanks to
            # the University of Washington for that.
            if 'mp4' not in lecture:
                for a in vtag.findAll('a'):
                    if a.get('data-modal-iframe'):
                        href = grab_hidden_video_url(
                            session, a['data-modal-iframe'])
                        href = fix_url(href)
                        fmt = 'mp4'
                        logging.debug('    %s %s', fmt, href)
                        if href is not None:
                            lecture[fmt] = lecture.get(fmt, [])
                            lecture[fmt].append((href, ''))

            for fmt in lecture:
                count = len(lecture[fmt])
                for i, r in enumerate(lecture[fmt]):
                    if (count == i + 1):
                        # for backward compatibility, we do not add the title
                        # to the filename (format_combine_number_resource and
                        # format_resource)
                        lecture[fmt][i] = (r[0], '')
                    else:
                        # make sure the title is unique
                        lecture[fmt][i] = (r[0], '{0:d}_{1}'.format(i, r[1]))

            lectures.append((vname, lecture))

        sections.append((section_name, lectures))

    logging.info('Found %d sections and %d lectures on this page',
                 len(sections), sum(len(s[1]) for s in sections))

    if sections and reverse:
        sections.reverse()

    if not len(sections):
        logging.error('The cookies file may be invalid, '
                      'please re-run with the `--clear-cache` option.')

    return sections


def download_about(session, class_name, path='', overwrite=False):
    """
    Download the 'about' metadata which is in JSON format and pretty-print it.
    """
    about_fn = os.path.join(path, class_name + '-about.json')
    logging.debug('About file to be written to: %s', about_fn)
    if os.path.exists(about_fn) and not overwrite:
        return

    # strip off course number on end e.g. ml-001 -> ml
    base_class_name = class_name.split('-')[0]

    about_url = ABOUT_URL.format(class_name=base_class_name)
    logging.debug('About url: %s', about_url)

    # NOTE: should we create a directory with metadata?
    logging.info('Downloading about page from: %s', about_url)
    about_json = get_page(session, about_url)
    data = json.loads(about_json)

    with open(about_fn, 'w') as about_file:
        json_data = json.dumps(data, indent=4, separators=(',', ':'))
        about_file.write(json_data)


def download_lectures(downloader,
                      class_name,
                      sections,
                      file_formats,
                      overwrite=False,
                      skip_download=False,
                      section_filter=None,
                      lecture_filter=None,
                      resource_filter=None,
                      path='',
                      verbose_dirs=False,
                      preview=False,
                      combined_section_lectures_nums=False,
                      hooks=None,
                      playlist=False,
                      intact_fnames=False
                      ):
    """
    Downloads lecture resources described by sections.
    Returns True if the class appears completed.
    """
    last_update = -1

    def format_section(num, section):
        sec = '%02d_%s' % (num, section)
        if verbose_dirs:
            sec = class_name.upper() + '_' + sec
        return sec

    def format_resource(num, name, title, fmt):
        if title:
            title = '_' + title
        return '%02d_%s%s.%s' % (num, name, title, fmt)

    def format_combine_number_resource(secnum, lecnum, lecname, title, fmt):
        if title:
            title = '_' + title
        return '%02d_%02d_%s%s.%s' % (secnum, lecnum, lecname, title, fmt)

    for (secnum, (section, lectures)) in enumerate(sections):
        if section_filter and not re.search(section_filter, section):
            logging.debug('Skipping b/c of sf: %s %s', section_filter,
                          section)
            continue
        sec = os.path.join(path, class_name, format_section(secnum + 1,
                                                            section))
        for (lecnum, (lecname, lecture)) in enumerate(lectures):
            if lecture_filter and not re.search(lecture_filter,
                                                lecname):
                logging.debug('Skipping b/c of lf: %s %s', lecture_filter,
                              lecname)
                continue

            if not os.path.exists(sec):
                mkdir_p(sec)

            # Select formats to download
            resources_to_get = []
            for fmt, resources in iteritems(lecture):
                if fmt in file_formats or 'all' in file_formats:
                    for r in resources:
                        if resource_filter and r[1] and not re.search(resource_filter, r[1]):
                            logging.debug('Skipping b/c of rf: %s %s',
                                          resource_filter, r[1])
                            continue
                        resources_to_get.append((fmt, r[0], r[1]))
                else:
                    logging.debug(
                        'Skipping b/c format %s not in %s', fmt, file_formats)

            # write lecture resources
            for fmt, url, title in resources_to_get:
                if combined_section_lectures_nums:
                    lecfn = os.path.join(
                        sec,
                        format_combine_number_resource(
                            secnum + 1, lecnum + 1, lecname, title, fmt))
                else:
                    lecfn = os.path.join(
                        sec, format_resource(lecnum + 1, lecname, title, fmt))

                if overwrite or not os.path.exists(lecfn):
                    if not skip_download:
                        logging.info('Downloading: %s', lecfn)
                        downloader.download(url, lecfn)
                    else:
                        open(lecfn, 'w').close()  # touch
                    last_update = time.time()
                else:
                    logging.info('%s already downloaded', lecfn)
                    # if this file hasn't been modified in a long time,
                    # record that time
                    last_update = max(last_update, os.path.getmtime(lecfn))

        # After fetching resources, create a playlist in M3U format with the
        # videos downloaded.
        if playlist:
            path_to_return = os.getcwd()

            for (_path, subdirs, files) in os.walk(sec):
                os.chdir(_path)
                globbed_videos = glob.glob("*.mp4")
                m3u_name = os.path.split(_path)[1] + ".m3u"

                if len(globbed_videos):
                    with open(m3u_name, "w") as m3u:
                        for video in globbed_videos:
                            m3u.write(video + "\n")
                    os.chdir(path_to_return)

        if hooks:
            for hook in hooks:
                logging.info('Running hook %s for section %s.', hook, sec)
                os.chdir(sec)
                subprocess.call(hook)

    # if we haven't updated any files in 1 month, we're probably
    # done with this course
    if last_update >= 0:
        delta = time.time() - last_update
        max_delta = total_seconds(datetime.timedelta(days=30))
        if delta > max_delta:
            logging.info('COURSE PROBABLY COMPLETE: ' + class_name)
            return True
    return False


def total_seconds(td):
    """
    Compute total seconds for a timedelta.

    Added for backward compatibility, pre 2.7.
    """
    return (td.microseconds +
           (td.seconds + td.days * 24 * 3600) * 10**6) // 10**6


def parseArgs():
    """
    Parse the arguments/options passed to the program on the command line.
    """

    parser = argparse.ArgumentParser(
        description='Download Coursera.org lecture material and resources.')

    # positional
    parser.add_argument('class_names',
                        action='store',
                        nargs='+',
                        help='name(s) of the class(es) (e.g. "nlp")')

    parser.add_argument('-c',
                        '--cookies_file',
                        dest='cookies_file',
                        action='store',
                        default=None,
                        help='full path to the cookies.txt file')
    parser.add_argument('-u',
                        '--username',
                        dest='username',
                        action='store',
                        default=None,
                        help='coursera username')
    parser.add_argument('-n',
                        '--netrc',
                        dest='netrc',
                        nargs='?',
                        action='store',
                        const=True,
                        default=False,
                        help='use netrc for reading passwords, uses default'
                             ' location if no path specified')

    parser.add_argument('-p',
                        '--password',
                        dest='password',
                        action='store',
                        default=None,
                        help='coursera password')

    # optional
    parser.add_argument('--about',
                        dest='about',
                        action='store_true',
                        default=False,
                        help='download "about" metadata. (Default: False)')
    parser.add_argument('-b',
                        '--preview',
                        dest='preview',
                        action='store_true',
                        default=False,
                        help='get preview videos. (Default: False)')
    parser.add_argument('-f',
                        '--formats',
                        dest='file_formats',
                        action='store',
                        default='all',
                        help='file format extensions to be downloaded in'
                             ' quotes space separated, e.g. "mp4 pdf" '
                             '(default: special value "all")')
    parser.add_argument('-sf',
                        '--section_filter',
                        dest='section_filter',
                        action='store',
                        default=None,
                        help='only download sections which contain this'
                             ' regex (default: disabled)')
    parser.add_argument('-lf',
                        '--lecture_filter',
                        dest='lecture_filter',
                        action='store',
                        default=None,
                        help='only download lectures which contain this regex'
                             ' (default: disabled)')
    parser.add_argument('-rf',
                        '--resource_filter',
                        dest='resource_filter',
                        action='store',
                        default=None,
                        help='only download resources which match this regex'
                             ' (default: disabled)')
    parser.add_argument('--wget',
                        dest='wget',
                        action='store',
                        nargs='?',
                        const='wget',
                        default=None,
                        help='use wget for downloading,'
                             'optionally specify wget bin')
    parser.add_argument('--curl',
                        dest='curl',
                        action='store',
                        nargs='?',
                        const='curl',
                        default=None,
                        help='use curl for downloading,'
                             ' optionally specify curl bin')
    parser.add_argument('--aria2',
                        dest='aria2',
                        action='store',
                        nargs='?',
                        const='aria2c',
                        default=None,
                        help='use aria2 for downloading,'
                             ' optionally specify aria2 bin')
    parser.add_argument('--axel',
                        dest='axel',
                        action='store',
                        nargs='?',
                        const='axel',
                        default=None,
                        help='use axel for downloading,'
                             ' optionally specify axel bin')
    # We keep the wget_bin, ... options for backwards compatibility.
    parser.add_argument('-w',
                        '--wget_bin',
                        dest='wget_bin',
                        action='store',
                        default=None,
                        help='DEPRECATED, use --wget')
    parser.add_argument('--curl_bin',
                        dest='curl_bin',
                        action='store',
                        default=None,
                        help='DEPRECATED, use --curl')
    parser.add_argument('--aria2_bin',
                        dest='aria2_bin',
                        action='store',
                        default=None,
                        help='DEPRECATED, use --aria2')
    parser.add_argument('--axel_bin',
                        dest='axel_bin',
                        action='store',
                        default=None,
                        help='DEPRECATED, use --axel')
    parser.add_argument('-o',
                        '--overwrite',
                        dest='overwrite',
                        action='store_true',
                        default=False,
                        help='whether existing files should be overwritten'
                             ' (default: False)')
    parser.add_argument('-l',
                        '--process_local_page',
                        dest='local_page',
                        help='uses or creates local cached version of syllabus'
                             ' page')
    parser.add_argument('--skip-download',
                        dest='skip_download',
                        action='store_true',
                        default=False,
                        help='for debugging: skip actual downloading of files')
    parser.add_argument('--path',
                        dest='path',
                        action='store',
                        default='',
                        help='path to save the file')
    parser.add_argument('--verbose-dirs',
                        dest='verbose_dirs',
                        action='store_true',
                        default=False,
                        help='include class name in section directory name')
    parser.add_argument('--debug',
                        dest='debug',
                        action='store_true',
                        default=False,
                        help='print lots of debug information')
    parser.add_argument('--quiet',
                        dest='quiet',
                        action='store_true',
                        default=False,
                        help='omit as many messages as possible'
                             ' (only printing errors)')
    parser.add_argument('--add-class',
                        dest='add_class',
                        action='append',
                        default=[],
                        help='additional classes to get')
    parser.add_argument('-r',
                        '--reverse',
                        dest='reverse',
                        action='store_true',
                        default=False,
                        help='download sections in reverse order')
    parser.add_argument('--combined-section-lectures-nums',
                        dest='combined_section_lectures_nums',
                        action='store_true',
                        default=False,
                        help='include lecture and section name in final files')
    parser.add_argument('--hook',
                        dest='hooks',
                        action='append',
                        default=[],
                        help='hooks to run when finished')
    parser.add_argument('-pl',
                        '--playlist',
                        dest='playlist',
                        action='store_true',
                        default=False,
                        help='generate M3U playlists for course weeks')
<<<<<<< HEAD
    parser.add_argument('--clear-cache',
                        dest='clear_cache',
                        action='store_true',
                        default=False,
                        help='clear cached cookies')
=======
    parser.add_argument('--unrestricted-filenames',
                        dest='intact_fnames',
                        action='store_true',
                        default=False,
                        help='Do not limit filenames to be ASCII-only')
>>>>>>> 72fc0fa9

    args = parser.parse_args()

    # Initialize the logging system first so that other functions
    # can use it right away
    if args.debug:
        logging.basicConfig(level=logging.DEBUG,
                            format='%(name)s[%(funcName)s] %(message)s')
    elif args.quiet:
        logging.basicConfig(level=logging.ERROR,
                            format='%(name)s: %(message)s')
    else:
        logging.basicConfig(level=logging.INFO,
                            format='%(message)s')

    # turn list of strings into list
    args.file_formats = args.file_formats.split()

    for bin in ['wget_bin', 'curl_bin', 'aria2_bin', 'axel_bin']:
        if getattr(args, bin):
            logging.error('The --%s option is deprecated, please use --%s',
                          bin, bin[:-4])
            sys.exit(1)

    # check arguments
    if args.cookies_file and not os.path.exists(args.cookies_file):
        logging.error('Cookies file not found: %s', args.cookies_file)
        sys.exit(1)

    if not args.cookies_file:
        try:
            args.username, args.password = get_credentials(
                username=args.username, password=args.password,
                netrc=args.netrc)
        except CredentialsError as e:
            logging.error(e)
            sys.exit(1)

    return args


def download_class(args, class_name):
    """
    Download all requested resources from the class given in class_name.
    Returns True if the class appears completed.
    """

    session = requests.Session()

    if args.preview:
        # Todo, remove this.
        session.cookie_values = 'dummy=dummy'
    else:
        get_cookies_for_class(
            session,
            class_name,
            cookies_file=args.cookies_file,
            username=args.username, password=args.password
        )
        session.cookie_values = make_cookie_values(session.cookies, class_name)

    # get the syllabus listing
    page = get_syllabus(session, class_name, args.local_page, args.preview)

    # parse it
    sections = parse_syllabus(session, page, args.reverse,
                              args.intact_fnames)

    if args.about:
        download_about(session, class_name, args.path, args.overwrite)

    downloader = get_downloader(session, class_name, args)

    # obtain the resources
    completed = download_lectures(
        downloader,
        class_name,
        sections,
        args.file_formats,
        args.overwrite,
        args.skip_download,
        args.section_filter,
        args.lecture_filter,
        args.resource_filter,
        args.path,
        args.verbose_dirs,
        args.preview,
        args.combined_section_lectures_nums,
        args.hooks,
        args.playlist,
        args.intact_fnames)

    return completed


def main():
    """
    Main entry point for execution as a program (instead of as a module).
    """

    args = parseArgs()
    completed_classes = []

    mkdir_p(PATH_CACHE, 0o700)
    if args.clear_cache:
        shutil.rmtree(PATH_CACHE)

    for class_name in args.class_names:
        try:
            logging.info('Downloading class: %s', class_name)
            if download_class(args, class_name):
                completed_classes.append(class_name)
        except requests.exceptions.HTTPError as e:
            logging.error('HTTPError %s', e)
        except ClassNotFound as cnf:
            logging.error('Could not find class: %s', cnf)
        except AuthenticationFailed as af:
            logging.error('Could not authenticate: %s', af)

    if completed_classes:
        logging.info(
            "Classes which appear completed: " + " ".join(completed_classes))


if __name__ == '__main__':
    main()<|MERGE_RESOLUTION|>--- conflicted
+++ resolved
@@ -646,19 +646,16 @@
                         action='store_true',
                         default=False,
                         help='generate M3U playlists for course weeks')
-<<<<<<< HEAD
     parser.add_argument('--clear-cache',
                         dest='clear_cache',
                         action='store_true',
                         default=False,
                         help='clear cached cookies')
-=======
     parser.add_argument('--unrestricted-filenames',
                         dest='intact_fnames',
                         action='store_true',
                         default=False,
                         help='Do not limit filenames to be ASCII-only')
->>>>>>> 72fc0fa9
 
     args = parser.parse_args()
 
